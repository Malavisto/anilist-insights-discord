name: Deploy Discord Bot

on:
  push:
    branches: [ main ]

jobs:
  deploy:
    runs-on: ubuntu-latest

    steps:
    - name: Notify Discord - Start
      uses: sarisia/actions-status-discord@v1
      with:
        webhook: ${{ secrets.DISCORD_WEBHOOK }}
        title: "🚀 Deployment Started"
        description: "Starting deployment of new changes..."
        color: 0x03fc90
        
    - name: Deploy using SSH
      id: deploy
      uses: appleboy/ssh-action@master
      with:
        host: ${{ secrets.HOST }}
        username: ${{ secrets.USERNAME }}
        key: ${{ secrets.SSH_PRIVATE_KEY }}
        script: |
          export NVM_DIR="$HOME/.nvm"
          [ -s "$NVM_DIR/nvm.sh" ] && \. "$NVM_DIR/nvm.sh"  # This loads nvm
          cd /opt/anilist-discord
<<<<<<< HEAD
          sudo systemctl stop anilist-discord
          git pull
          npm install --production
          sudo systemctl stat anilist-discord
=======
          systemctl stop anilist-discord
          git pull
          npm install --production
          systemctl stat anilist-discord
>>>>>>> a19a15e1

    - name: Notify Discord - Success
      if: success()
      uses: sarisia/actions-status-discord@v1
      with:
        webhook: ${{ secrets.DISCORD_WEBHOOK }}
        title: "✅ Deployment Successful"
        description: "Bot has been updated and restarted successfully!"
        color: 0x00ff00
        
    - name: Notify Discord - Failure
      if: failure()
      uses: sarisia/actions-status-discord@v1
      with:
        webhook: ${{ secrets.DISCORD_WEBHOOK }}
        title: "❌ Deployment Failed"
        description: "There was an error during deployment. Please check the GitHub Actions logs."
        color: 0xff0000<|MERGE_RESOLUTION|>--- conflicted
+++ resolved
@@ -28,18 +28,10 @@
           export NVM_DIR="$HOME/.nvm"
           [ -s "$NVM_DIR/nvm.sh" ] && \. "$NVM_DIR/nvm.sh"  # This loads nvm
           cd /opt/anilist-discord
-<<<<<<< HEAD
           sudo systemctl stop anilist-discord
           git pull
           npm install --production
           sudo systemctl stat anilist-discord
-=======
-          systemctl stop anilist-discord
-          git pull
-          npm install --production
-          systemctl stat anilist-discord
->>>>>>> a19a15e1
-
     - name: Notify Discord - Success
       if: success()
       uses: sarisia/actions-status-discord@v1
